--- conflicted
+++ resolved
@@ -104,24 +104,14 @@
 
   return exec(cmd, opts)
     .then(function() {
-<<<<<<< HEAD
         console.info("[nodegit] Compilation complete.");
         console.info("[nodegit] Completed installation successfully.");
+        process.exitCode = 0;
       },
       function(err, stderr) {
         console.error(err);
         console.error(stderr);
+        process.exitCode = 13;
       }
     );
-=======
-      console.info("[nodegit] Compilation complete.");
-      console.info("[nodegit] Completed installation successfully.");
-      process.exitCode = 0;
-    },
-    function(err, stderr) {
-      console.error(err);
-      console.error(stderr);
-      process.exitCode = 13;
-    });
->>>>>>> f4adf904
 }