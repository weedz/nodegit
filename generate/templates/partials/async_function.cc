
{%partial doc .%}
NAN_METHOD({{ cppClassName }}::{{ cppFunctionName }}) {
  {%partial guardArguments .%}
  if (info.Length() == {{args|jsArgsCount}} || !info[{{args|jsArgsCount}}]->IsFunction()) {
    return Nan::ThrowError("Callback is required and must be a Function.");
  }

  {{ cppFunctionName }}Baton* baton = new {{ cppFunctionName }}Baton;

  baton->error_code = GIT_OK;
  baton->error = NULL;

  {%each args|argsInfo as arg %}
    {%if arg.globalPayload %}
  {{ cppFunctionName }}_globalPayload* globalPayload = new {{ cppFunctionName }}_globalPayload;
    {%endif%}
    {%if arg.cppClassName == "GitBuf" %}
      baton->{{arg.name}} = ({{ arg.cType }})malloc(sizeof({{ arg.cType|replace '*' '' }}));;
      baton->{{arg.name}}->ptr = NULL;
      baton->{{arg.name}}->size = baton->{{arg.name}}->asize = 0;
    {%endif%}
  {%endeach%}

  {%each args|argsInfo as arg %}
    {%if not arg.isReturn %}
      {%if arg.isSelf %}
  baton->{{ arg.name }} = Nan::ObjectWrap::Unwrap<{{ arg.cppClassName }}>(info.This())->GetValue();
      {%elsif arg.isCallbackFunction %}
  if (!info[{{ arg.jsArg }}]->IsFunction()) {
    baton->{{ arg.name }} = NULL;
        {%if arg.payload.globalPayload %}
    globalPayload->{{ arg.name }} = NULL;
        {%else%}
    baton->{{ arg.payload.name }} = NULL;
        {%endif%}
  }
  else {
    baton->{{ arg.name}} = {{ cppFunctionName }}_{{ arg.name }}_cppCallback;
        {%if arg.payload.globalPayload %}
    globalPayload->{{ arg.name }} = new Nan::Callback(info[{{ arg.jsArg }}].As<Function>());
        {%else%}
    baton->{{ arg.payload.name }} = new Nan::Callback(info[{{ arg.jsArg }}].As<Function>());
        {%endif%}
  }
      {%elsif arg.payloadFor %}
        {%if arg.globalPayload %}
  baton->{{ arg.name }} = globalPayload;
        {%endif%}
      {%elsif arg.name %}
  {%partial convertFromV8 arg%}
        {%if not arg.payloadFor %}
  baton->{{ arg.name }} = from_{{ arg.name }};
          {%if arg | isOid %}
  baton->{{ arg.name }}NeedsFree = info[{{ arg.jsArg }}]->IsString();
          {%endif%}
        {%endif%}
      {%endif%}
    {%elsif arg.shouldAlloc %}
  baton->{{ arg.name }} = ({{ arg.cType }})malloc(sizeof({{ arg.cType|replace '*' '' }}));
    {%endif%}
  {%endeach%}

  Nan::Callback *callback = new Nan::Callback(v8::Local<Function>::Cast(info[{{args|jsArgsCount}}]));
  {{ cppFunctionName }}Worker *worker = new {{ cppFunctionName }}Worker(baton, callback);
  {%each args|argsInfo as arg %}
    {%if not arg.isReturn %}
      {%if arg.isSelf %}
  worker->SaveToPersistent("{{ arg.name }}", info.This());
      {%elsif not arg.isCallbackFunction %}
  if (!info[{{ arg.jsArg }}]->IsUndefined() && !info[{{ arg.jsArg }}]->IsNull())
    worker->SaveToPersistent("{{ arg.name }}", info[{{ arg.jsArg }}]->ToObject());
      {%endif%}
    {%endif%}
  {%endeach%}

  AsyncLibgit2QueueWorker(worker);
  return;
}

void {{ cppClassName }}::{{ cppFunctionName }}Worker::Execute() {
  giterr_clear();

  {
    LockMaster lockMaster(/*asyncAction: */true{%each args|argsInfo as arg %}
      {%if arg.cType|isPointer%}{%if not arg.cType|isDoublePointer%}
        ,baton->{{ arg.name }}
      {%endif%}{%endif%}
    {%endeach%});

  {%if .|hasReturnType %}
  {{ return.cType }} result = {{ cFunctionName }}(
  {%else%}
  {{ cFunctionName }}(
  {%endif%}
    {%-- Insert Function Arguments --%}
    {%each args|argsInfo as arg %}
      {%-- turn the pointer into a ref --%}
    {%if arg.isReturn|and arg.cType|isDoublePointer %}&{%endif%}baton->{{ arg.name }}{%if not arg.lastArg %},{%endif%}

    {%endeach%}
    );

    {%if return.isResultOrError %}
    baton->error_code = result;
    if (result < GIT_OK && giterr_last() != NULL) {
      baton->error = git_error_dup(giterr_last());
    }

    {%elsif return.isErrorCode %}
    baton->error_code = result;

    if (result != GIT_OK && giterr_last() != NULL) {
      baton->error = git_error_dup(giterr_last());
    }

    {%elsif not return.cType == 'void' %}

    baton->result = result;

    {%endif%}
  }
}

void {{ cppClassName }}::{{ cppFunctionName }}Worker::HandleOKCallback() {
  {%if return.isResultOrError %}
  if (baton->error_code >= GIT_OK) {
  {%else%}
  if (baton->error_code == GIT_OK) {
  {%endif%}
    {%if return.isResultOrError %}
    v8::Local<v8::Value> result = Nan::New<v8::Number>(baton->error_code);

    {%elsif not .|returnsCount %}
    v8::Local<v8::Value> result = Nan::Undefined();
    {%else%}
    v8::Local<v8::Value> to;
      {%if .|returnsCount > 1 %}
    v8::Local<Object> result = Nan::New<Object>();
      {%endif%}
      {%each .|returnsInfo 0 1 as _return %}
        {%partial convertToV8 _return %}
        {%if .|returnsCount > 1 %}
    Nan::Set(result, Nan::New("{{ _return.returnNameOrName }}").ToLocalChecked(), to);
        {%endif%}
      {%endeach%}
      {%if .|returnsCount == 1 %}
    v8::Local<v8::Value> result = to;
      {%endif%}
    {%endif%}
    v8::Local<v8::Value> argv[2] = {
      Nan::Null(),
      result
    };
    callback->Call(2, argv);
  } else {
    if (baton->error) {
<<<<<<< HEAD
      Local<v8::Object> err;
      if (baton->error->message) {
        err = Nan::Error(baton->error->message)->ToObject();
      } else {
        err = Nan::Error("Method {{ jsFunctionName }} has thrown an error.")->ToObject();
      }
      err->Set(Nan::New("errno").ToLocalChecked(), Nan::New(baton->error_code));
      Local<v8::Value> argv[1] = {
        err
=======
      v8::Local<v8::Value> argv[1] = {
        Nan::Error(baton->error->message)
>>>>>>> 37f62ca4
      };
      callback->Call(1, argv);
      if (baton->error->message)
        free((void *)baton->error->message);
      free((void *)baton->error);
    } else if (baton->error_code < 0) {
      std::queue< v8::Local<v8::Value> > workerArguments;
{%each args|argsInfo as arg %}
  {%if not arg.isReturn %}
    {%if not arg.isSelf %}
      {%if not arg.isCallbackFunction %}
      workerArguments.push(GetFromPersistent("{{ arg.name }}"));
      {%endif%}
    {%endif%}
  {%endif%}
{%endeach%}
      bool callbackFired = false;
      while(!workerArguments.empty()) {
        v8::Local<v8::Value> node = workerArguments.front();
        workerArguments.pop();

        if (
          !node->IsObject()
          || node->IsArray()
          || node->IsBooleanObject()
          || node->IsDate()
          || node->IsFunction()
          || node->IsNumberObject()
          || node->IsRegExp()
          || node->IsStringObject()
        ) {
          continue;
        }

        v8::Local<v8::Object> nodeObj = node->ToObject();
        v8::Local<v8::Value> checkValue = GetPrivate(nodeObj, Nan::New("NodeGitPromiseError").ToLocalChecked());

        if (!checkValue.IsEmpty() && !checkValue->IsNull() && !checkValue->IsUndefined()) {
          v8::Local<v8::Value> argv[1] = {
            checkValue->ToObject()
          };
          callback->Call(1, argv);
          callbackFired = true;
          break;
        }

        v8::Local<v8::Array> properties = nodeObj->GetPropertyNames();
        for (unsigned int propIndex = 0; propIndex < properties->Length(); ++propIndex) {
          v8::Local<v8::String> propName = properties->Get(propIndex)->ToString();
          v8::Local<v8::Value> nodeToQueue = nodeObj->Get(propName);
          if (!nodeToQueue->IsUndefined()) {
            workerArguments.push(nodeToQueue);
          }
        }
      }

      if (!callbackFired) {
        v8::Local<v8::Object> err = Nan::Error("Method {{ jsFunctionName }} has thrown an error.")->ToObject();
        err->Set(Nan::New("errno").ToLocalChecked(), Nan::New(baton->error_code));
        v8::Local<v8::Value> argv[1] = {
          err
        };
        callback->Call(1, argv);
      }
    } else {
      callback->Call(0, NULL);
    }

    {%each args|argsInfo as arg %}
      {%if arg.shouldAlloc %}
        {%if not arg.isCppClassStringOrArray %}
        {%elsif arg | isOid %}
    if (baton->{{ arg.name}}NeedsFree) {
      baton->{{ arg.name}}NeedsFree = false;
      free((void*)baton->{{ arg.name }});
    }
        {%elsif arg.isCallbackFunction %}
          {%if not arg.payload.globalPayload %}
    delete baton->{{ arg.payload.name }};
          {%endif%}
        {%elsif arg.globalPayload %}
    delete ({{ cppFunctionName}}_globalPayload*)baton->{{ arg.name }};
        {%else%}
    free((void*)baton->{{ arg.name }});
        {%endif%}
      {%endif%}
    {%endeach%}
  }

  {%each args|argsInfo as arg %}
    {%if arg.isCppClassStringOrArray %}
      {%if arg.freeFunctionName %}
  {{ arg.freeFunctionName }}(baton->{{ arg.name }});
      {%elsif not arg.isConst%}
  free((void *)baton->{{ arg.name }});
      {%endif%}
    {%elsif arg | isOid %}
  if (baton->{{ arg.name}}NeedsFree) {
    baton->{{ arg.name}}NeedsFree = false;
    free((void *)baton->{{ arg.name }});
  }
    {%elsif arg.isCallbackFunction %}
      {%if not arg.payload.globalPayload %}
  delete baton->{{ arg.payload.name }};
      {%endif%}
    {%elsif arg.globalPayload %}
  delete ({{ cppFunctionName}}_globalPayload*)baton->{{ arg.name }};
    {%endif%}
    {%if arg.cppClassName == "GitBuf" %}
  git_buf_free(baton->{{ arg.name }});
  free((void *)baton->{{ arg.name }});
    {%endif%}
  {%endeach%}

  delete baton;
}

{%partial callbackHelpers .%}<|MERGE_RESOLUTION|>--- conflicted
+++ resolved
@@ -155,20 +155,15 @@
     callback->Call(2, argv);
   } else {
     if (baton->error) {
-<<<<<<< HEAD
-      Local<v8::Object> err;
+      v8::Local<v8::Object> err;
       if (baton->error->message) {
         err = Nan::Error(baton->error->message)->ToObject();
       } else {
         err = Nan::Error("Method {{ jsFunctionName }} has thrown an error.")->ToObject();
       }
       err->Set(Nan::New("errno").ToLocalChecked(), Nan::New(baton->error_code));
-      Local<v8::Value> argv[1] = {
+      v8::Local<v8::Value> argv[1] = {
         err
-=======
-      v8::Local<v8::Value> argv[1] = {
-        Nan::Error(baton->error->message)
->>>>>>> 37f62ca4
       };
       callback->Call(1, argv);
       if (baton->error->message)
