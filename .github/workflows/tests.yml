on:
  push:
    branches:
      - master
      - backport/*
    tags:
      - v*.*.*
  pull_request:

name: Testing

jobs:
  nix-tests:
    name: "*nix Tests"
    strategy:
      matrix:
        node: [12, 14]
        os: [ubuntu-16.04, macOS-10.15]
    runs-on: ${{ matrix.os }}
    steps:
      - name: Setup Environment
        run: |
          mkdir ~/.ssh_tests
          chmod 700 ~/.ssh_tests
          echo -e "Host *\n\tStrictHostKeyChecking no\n" > ~/.ssh_tests/config
          echo -e "ssh-rsa AAAAB3NzaC1yc2EAAAADAQABAAABAQDBkHMoNRRkHYNE7EnQLdFxMgVcqGgNPYDhrWiLMlYuzpmEcUnhwW3zNaIa4J2JlGkRNgYZVia1Ic1V3koJPE3YO2+exAfJBIPeb6O1qDADc2hFFHzd28wmHKUkO61yzo2ZjDQfaEVtjN39Yiy19AbddN3bzNrgvuQT574fa6Rghl2RfecKYO77iHA1RGXIFc8heXVIUuUV/jHjb56WqoHH8vyt1DqUz89oyiHq8Cku0qzKN80COheZPseA1EvT0zlIgbXBxwijN4xRmvInK0fB5Kc9r3kddH2tT7V09bOFJsvGQaQmQ1WFTCqjpBFw1CHKcbfPLOxbLpVIR9gyx03R" > ~/.ssh_tests/id_rsa.pub
          echo -e "-----BEGIN RSA PRIVATE KEY-----\nMIIEogIBAAKCAQEAwZBzKDUUZB2DROxJ0C3RcTIFXKhoDT2A4a1oizJWLs6ZhHFJ\n4cFt8zWiGuCdiZRpETYGGVYmtSHNVd5KCTxN2DtvnsQHyQSD3m+jtagwA3NoRRR8\n3dvMJhylJDutcs6NmYw0H2hFbYzd/WIstfQG3XTd28za4L7kE+e+H2ukYIZdkX3n\nCmDu+4hwNURlyBXPIXl1SFLlFf4x42+elqqBx/L8rdQ6lM/PaMoh6vApLtKsyjfN\nAjoXmT7HgNRL09M5SIG1wccIozeMUZryJytHweSnPa95HXR9rU+1dPWzhSbLxkGk\nJkNVhUwqo6QRcNQhynG3zyzsWy6VSEfYMsdN0QIDAQABAoIBABsZNPYBEFy/wPvq\nNJ8/et3lCdkh/oc0ABIYK9Wo82XUKKvhDF3drZ3p+UrX/VYgf+EX9hyf8gVTuSJ3\nX1gRqDhIgeTxPsHGrwt6B6pL5ITnKEbbimuo9Ni1E+2RqUO0ZSCE/1sSRv4CRaXO\nk8HZawif7ttxv4bNUrLys6xEbpvQlOMzgs4s/OBB/XMEqnFRGPJeeTy8bkOWyTwl\nLj06nq2brs4qK4eijI/MoGy1CD8JCpL4gG39GPTXd8GpudXmdelDn1E0t9nhL6Se\naOMaiPhy7kBJD4wZ//WZTSR1XyjNBH3DGkNZxPIWcX+wJFyNoLbSbVSda/7Dtvp3\nCPfiNhECgYEA/+3JswSzcVEANNF5OLZ76x+TODkZ9T6YF4SR8/uJjNViWgUpX7vw\nmyXF+2AwzNaotbBKmNG619BcUeMmQB76c+UiMLeJuJcT/Jj0xmEUopHonGqEIcvg\nHg6cafE1is7d+l669bfjitlx+3muF2CYnylSN1LWHxIITVUj3BmcWqUCgYEAwZ45\nWdaHfK7G6GjI7liDQT4ZlslA8dmLv2Jl2ExBBMoY3m3Sre428z2ZFa4O/nsBYP0a\nDxgYmX20fQGcbPugKdCYHc7HkKbMU1GwiVCGpDYZCm2gJKTvam3dYNaiAfq5DyhP\nzDCZNJ5rrSMprXsuRv2O4c5u8qtJ5ByaOJBjOr0CgYBMlkAxzkpUssS5CaaZDiLv\nLbfEr3HRLjYdc5KpzLBQ8NpJzhmfiIJsK1Wf8B0qb2J1XJg2Oy0KwFOgPbWIoryY\nSg19Pq98Cdn1UWCOrSabr8ZIaKe55WTgGcc8/O3k6BsNfaO9PJZfSssNUlCCtml1\n18u+uo9RJPhPDBd7Gj7r8QKBgFraxWy7t24xkZMDgK4fiM/3tQhFvhz/CY2wPbxG\n5Ae8UfkmLcOCUfTIReqfd9fAnsAFZNIKa5izHRu/wsh9NwYIJSlvm8PsEVtTrPRy\nfgvWet+i24/2eYZGsag8b19gaLCNKQzXDT1czYg8RNVsRSX427BoLzXeXNkW9uNu\nFbI9AoGAV2kxcdcKS4BtNHKPeGgV87dM0DWhQaAtEXEIcQquFtba0lAXioGHg8U4\nzeiugl4Qzchwk5qd3wnZ4SOhx0s16/5gQDlnkbjFR6EREUnvLRwV92zBXUTOGIkh\nZ7Z4rcgUKlVAaHT3OHN/lTyqJG/ib+K4wZhbztl/ox+JUFsvD98=\n-----END RSA PRIVATE KEY-----" > ~/.ssh_tests/id_rsa
          chmod 600 ~/.ssh_tests/id_rsa*
          git config --global user.name "John Doe"
          git config --global user.email johndoe@example.com

      - uses: actions/checkout@master

      - name: Use Node.js
        uses: actions/setup-node@master
        env:
          ACTIONS_ALLOW_UNSECURE_COMMANDS: true
        with:
          node-version: ${{ matrix.node }}
          check-latest: true

      - name: Install Dependencies for Ubuntu
        if: startsWith(matrix.os, 'ubuntu')
<<<<<<< HEAD
        run: |
          sudo apt update
          sudo apt install build-essential libssl-dev libkrb5-dev libc++-dev
=======
        run: sudo apt install build-essential libssl-dev libkrb5-dev libc++-dev
>>>>>>> c3819399
        env:
          ACTIONS_ALLOW_UNSECURE_COMMANDS: true

      - name: Install
        env:
          CC: clang
          CXX: clang++
          npm_config_clang: 1
          GYP_DEFINES: use_obsolete_asm=true
        # There is a race condition in node/generate that needs to be fixed
        run: node utils/retry npm install

      - name: Test
        run: |
          set -e
          eval `ssh-agent -s`
          ssh-add ~/.ssh_tests/id_rsa
          node utils/retry npm test

      - name: Deploy
        if: startsWith(github.ref, 'refs/tags/v')
        env:
          node_pre_gyp_bucket: ${{ secrets.node_pre_gyp_bucket }}
          node_pre_gyp_accessKeyId: ${{ secrets.node_pre_gyp_accessKeyId }}
          node_pre_gyp_secretAccessKey: ${{ secrets.node_pre_gyp_secretAccessKey }}
        run: |
          npm install -g node-pre-gyp aws-sdk
          node lifecycleScripts/clean
          node-pre-gyp package
          node-pre-gyp publish

  windows-tests:
    name: Windows Tests
    strategy:
      matrix:
        node: [12, 14]
        arch: [x86, x64]
    runs-on: windows-2016
    steps:
      - name: Setup Environment
        run: |
          git config --file C:\ProgramData\Git\config core.autocrlf input
          git config --system core.autocrlf input
          git config --global core.autocrlf input
          git config --global user.name "John Doe"
          git config --global user.email johndoe@example.com

      - uses: actions/checkout@master

      - name: Use Node.js
        uses: implausible/setup-node@feature/expose-architecture-override
        env:
          ACTIONS_ALLOW_UNSECURE_COMMANDS: true
        with:
          node-version: ${{ matrix.node }}
          check-latest: true
          node-arch: ${{ matrix.arch }}

      - name: Install
        run: npm install

      - name: Test
        env:
          GIT_SSH: ${{ github.workspace }}\vendor\plink.exe
        run: |
          powershell -command "Start-Process ${{ github.workspace }}\vendor\pageant.exe ${{ github.workspace }}\vendor\private.ppk"
          node utils/retry npm test

      # You're probably wondering why this isn't a single `run: |` step, it certainly is for *nix,
      # but it's not, because the CI runner for windows doesn't wait for each step as listed here
      # and it treats each additional step past the first as an orphaned process.
      - name: Deploy (Dependencies)
        if: startsWith(github.ref, 'refs/tags/v')
        run: npm install -g node-pre-gyp aws-sdk

      - name: Deploy (Clean)
        if: startsWith(github.ref, 'refs/tags/v')
        run: node lifecycleScripts\clean

      - name: Deploy (Package)
        if: startsWith(github.ref, 'refs/tags/v')
        run: node-pre-gyp package

      - name: Deploy (Publish)
        if: startsWith(github.ref, 'refs/tags/v')
        env:
          node_pre_gyp_bucket: ${{ secrets.node_pre_gyp_bucket }}
          node_pre_gyp_accessKeyId: ${{ secrets.node_pre_gyp_accessKeyId }}
          node_pre_gyp_secretAccessKey: ${{ secrets.node_pre_gyp_secretAccessKey }}
        run: node-pre-gyp publish<|MERGE_RESOLUTION|>--- conflicted
+++ resolved
@@ -41,13 +41,7 @@
 
       - name: Install Dependencies for Ubuntu
         if: startsWith(matrix.os, 'ubuntu')
-<<<<<<< HEAD
-        run: |
-          sudo apt update
-          sudo apt install build-essential libssl-dev libkrb5-dev libc++-dev
-=======
         run: sudo apt install build-essential libssl-dev libkrb5-dev libc++-dev
->>>>>>> c3819399
         env:
           ACTIONS_ALLOW_UNSECURE_COMMANDS: true
 
